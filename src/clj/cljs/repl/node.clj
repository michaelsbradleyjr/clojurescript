--- conflicted
+++ resolved
@@ -80,12 +80,8 @@
 (defn setup
   ([repl-env] (setup repl-env nil))
   ([repl-env opts]
-<<<<<<< HEAD
     (let [opts (merge {:output-dir ".cljs_node_repl"} opts)
-          output-dir (io/file (:output-dir opts))
-=======
-    (let [output-dir (io/file (util/output-directory opts))
->>>>>>> 13276c52
+          output-dir (io/file (util/output-directory (:output-dir opts)))
           _    (.mkdirs output-dir)
           of   (io/file output-dir "node_repl.js")
           _   (spit of
