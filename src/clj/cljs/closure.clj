--- conflicted
+++ resolved
@@ -866,38 +866,9 @@
   "Given a source which can be compiled, produce runnable JavaScript."
   [source opts]
   (comp/reset-namespaces!)
-<<<<<<< HEAD
-    (let [opts (if (= java.lang.String (type opts))
+  (let [opts (if (= java.lang.String (type opts))
                  (read-string opts)
                  opts)
-          ups-deps (get-upstream-deps)
-          all-opts (assoc opts
-                     :ups-libs (:libs ups-deps)
-                     :ups-foreign-libs (:foreign-libs ups-deps)
-                     :ups-externs (:externs ups-deps))]
-      (binding [comp/*cljs-static-fns*
-                (or (and (= (opts :optimizations) :advanced))
-                    (:static-fns opts)
-                    comp/*cljs-static-fns*)]
-        (let [compiled (-compile source all-opts)
-              compiled (concat
-                        (if (coll? compiled) compiled [compiled])
-                        (when (= :nodejs (:target all-opts))
-                          [(-compile (io/resource "cljs/nodejscli.cljs") all-opts)]))
-              js-sources (if (coll? compiled)
-                           (binding []
-                             (apply add-dependencies all-opts compiled))
-                           (add-dependencies all-opts compiled))]
-          (if (:optimizations all-opts)
-            (->> js-sources
-                 (apply optimize all-opts)
-                 (add-header all-opts)
-                 (output-one-file all-opts))
-            (apply output-unoptimized all-opts js-sources))))))
-=======
-  (let [opts (if (= :nodejs (:target opts))
-               (merge {:optimizations :simple} opts)
-               opts)
         ups-deps (get-upstream-deps)
         all-opts (assoc opts 
                    :ups-libs (:libs ups-deps)
@@ -923,7 +894,6 @@
                (add-header all-opts)
                (output-one-file all-opts))
           (apply output-unoptimized all-opts js-sources))))))
->>>>>>> fd1988c1
 
 (comment
 
